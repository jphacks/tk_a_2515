"use client";

import { useState } from "react";
import type { Mountain, Path } from "@/app/api/lib/models";
import type { BoundingBox } from "@/app/page";
import { MapTerrain } from "@/components/MapTerrain";

type StyleMode = "hybrid" | "normal";

interface Props {
  mountains: Mountain[];
  paths: Path[];
  onBoundsChange?: (bounds: BoundingBox) => void;
  onSelectMountain?: (mountain: Mountain) => void;
  selectedMountain?: Mountain | null; // ✨ プロパティを追加
  onSelectPath?: (path: Path) => void; // 追加
  selectedPath?: Path | null; // 追加
  hoveredPoint?: { lat: number; lon: number } | null; // ホバー地点
}

export const MapPageClient = ({
  mountains,
  paths,
  onBoundsChange,
  onSelectMountain,
<<<<<<< HEAD
  selectedMountain,
  onSelectPath,
  selectedPath,
=======
  selectedMountain, // ✨ プロパティを受け取り
  onSelectPath, // 追加
  selectedPath, // 追加
  hoveredPoint, // ホバー地点
>>>>>>> d0cc0e1b
}: Props) => {
  const [mode, setMode] = useState<StyleMode>("normal");

  return (
    <div className="w-full h-full relative">
      <div className="absolute top-2.5 left-2.5 z-10 bg-white p-2.5 rounded shadow-md flex gap-2">
        <button
          type="button"
          onClick={() => setMode("normal")}
          className={`flex items-center gap-2 px-3 py-2 rounded transition-colors cursor-pointer ${
            mode === "normal"
              ? "bg-blue-500 text-white hover:bg-blue-600"
              : "bg-gray-200 text-gray-700 hover:bg-gray-300"
          }`}
        >
          <svg
            xmlns="http://www.w3.org/2000/svg"
            viewBox="0 0 640 640"
            className="w-5 h-5"
            fill="currentColor"
          >
            <title>Normal mode icon</title>
            <path d="M287.9 96L211.7 96C182.3 96 156.6 116.1 149.6 144.6L65.4 484.5C57.9 514.7 80.8 544 112 544L287.9 544L287.9 480C287.9 462.3 302.2 448 319.9 448C337.6 448 351.9 462.3 351.9 480L351.9 544L528 544C559.2 544 582.1 514.7 574.6 484.5L490.5 144.6C483.4 116.1 457.8 96 428.3 96L351.9 96L351.9 160C351.9 177.7 337.6 192 319.9 192C302.2 192 287.9 177.7 287.9 160L287.9 96zM351.9 288L351.9 352C351.9 369.7 337.6 384 319.9 384C302.2 384 287.9 369.7 287.9 352L287.9 288C287.9 270.3 302.2 256 319.9 256C337.6 256 351.9 270.3 351.9 288z" />
          </svg>
          通常
        </button>
        <button
          type="button"
          onClick={() => setMode("hybrid")}
          className={`flex items-center gap-2 px-3 py-2 rounded transition-colors cursor-pointer ${
            mode === "hybrid"
              ? "bg-blue-500 text-white hover:bg-blue-600"
              : "bg-gray-200 text-gray-700 hover:bg-gray-300"
          }`}
        >
          <svg
            xmlns="http://www.w3.org/2000/svg"
            viewBox="0 0 640 640"
            className="w-5 h-5"
            fill="currentColor"
          >
            <title>Hybrid mode icon</title>
            <path d="M263 71C272.4 61.6 287.6 61.6 296.9 71L386.3 160.4L441.3 105.4C453.8 92.9 474.1 92.9 486.6 105.4L534.6 153.4C547.1 165.9 547.1 186.2 534.6 198.7L479.6 253.7L569 343.1C578.4 352.5 578.4 367.7 569 377L473 473C463.6 482.4 448.4 482.4 439.1 473L349.7 383.6L334.2 399.1C345.6 423.7 352 451.1 352 480C352 511.7 344.3 541.5 330.8 567.8C326.1 576.8 314.1 578.1 307 570.9L210.7 474.6L150.7 534.6C138.2 547.1 117.9 547.1 105.4 534.6C92.9 522.1 92.9 501.8 105.4 489.3L165.4 429.3L69.1 333C61.9 325.8 63.2 313.8 72.2 309.2C98.5 295.6 128.4 288 160 288C188.9 288 216.3 294.4 240.9 305.8L256.4 290.3L167 201C157.6 191.6 157.6 176.4 167 167.1L263 71zM280 121.9L217.9 184L290.3 256.4L352.4 194.3L280 121.9zM456 422.1L518.1 360L445.7 287.6L383.6 349.7L456 422.1z" />
          </svg>
          航空
        </button>
      </div>

      <MapTerrain
        styleMode={mode}
        mountains={mountains}
        paths={paths}
        onBoundsChange={onBoundsChange}
        onSelectMountain={onSelectMountain}
        selectedMountain={selectedMountain}
<<<<<<< HEAD
        onSelectPath={onSelectPath}
        selectedPath={selectedPath}
=======
        onSelectPath={onSelectPath} // 追加
        selectedPath={selectedPath} // 追加
        hoveredPoint={hoveredPoint} // ホバー地点
>>>>>>> d0cc0e1b
      />
    </div>
  );
};<|MERGE_RESOLUTION|>--- conflicted
+++ resolved
@@ -23,16 +23,10 @@
   paths,
   onBoundsChange,
   onSelectMountain,
-<<<<<<< HEAD
-  selectedMountain,
-  onSelectPath,
-  selectedPath,
-=======
   selectedMountain, // ✨ プロパティを受け取り
   onSelectPath, // 追加
   selectedPath, // 追加
   hoveredPoint, // ホバー地点
->>>>>>> d0cc0e1b
 }: Props) => {
   const [mode, setMode] = useState<StyleMode>("normal");
 
@@ -88,14 +82,9 @@
         onBoundsChange={onBoundsChange}
         onSelectMountain={onSelectMountain}
         selectedMountain={selectedMountain}
-<<<<<<< HEAD
-        onSelectPath={onSelectPath}
-        selectedPath={selectedPath}
-=======
         onSelectPath={onSelectPath} // 追加
         selectedPath={selectedPath} // 追加
         hoveredPoint={hoveredPoint} // ホバー地点
->>>>>>> d0cc0e1b
       />
     </div>
   );
