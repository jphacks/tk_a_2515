--- conflicted
+++ resolved
@@ -151,12 +151,6 @@
           <p className="text-sm text-slate-600">
             <span className="font-medium">OSM ID:</span> {selectedPath.osm_id}
           </p>
-<<<<<<< HEAD
-        )}
-        <p className="text-sm text-slate-600">
-          ポイント数: {selectedPath.geometries?.length || 0}
-        </p>
-=======
           {selectedPath.difficulty !== null &&
             selectedPath.difficulty !== undefined && (
               <p className="text-sm text-slate-600">
@@ -169,7 +163,6 @@
             {selectedPath.path_graphic?.length || 0}
           </p>
         </div> */}
->>>>>>> d0cc0e1b
       </div>
     );
   }
